/*
 * Copyright (C) 2019 Open Source Robotics Foundation
 *
 * Licensed under the Apache License, Version 2.0 (the "License");
 * you may not use this file except in compliance with the License.
 * You may obtain a copy of the License at
 *
 *     http://www.apache.org/licenses/LICENSE-2.0
 *
 * Unless required by applicable law or agreed to in writing, software
 * distributed under the License is distributed on an "AS IS" BASIS,
 * WITHOUT WARRANTIES OR CONDITIONS OF ANY KIND, either express or implied.
 * See the License for the specific language governing permissions and
 * limitations under the License.
 *
*/

#include "InterpolateInternal.hpp"
#include "internal_Planner.hpp"
#include "internal_planning.hpp"
#include "GraphInternal.hpp"

#include "../RouteInternal.hpp"

#include <rmf_utils/math.hpp>

#include <rmf_traffic/DetectConflict.hpp>

#include <iostream>
#include <map>
#include <unordered_map>
#include <queue>

namespace rmf_traffic {
namespace internal {
namespace planning {

//==============================================================================
template<typename NodePtr>
struct Compare
{
  bool operator()(const NodePtr& a, const NodePtr& b)
  {
    // Note(MXG): The priority queue puts the greater value first, so we
    // reverse the arguments in this comparison.
    // TODO(MXG): Micro-optimization: consider saving the sum of these values
    // in the Node instead of needing to re-add them for every comparison.
    return b->remaining_cost_estimate + b->current_cost
      < a->remaining_cost_estimate + a->current_cost;
  }
};

//==============================================================================
Cache::Cache(const Cache&)
{
  // Do nothing
}

//==============================================================================
Cache::Cache(Cache&&)
{
  // Do nothing
}

//==============================================================================
Cache& Cache::operator=(const Cache&)
{
  // Do nothing
  return *this;
}

//==============================================================================
Cache& Cache::operator=(Cache&&)
{
  // Do nothing
  return *this;
}

//==============================================================================
CacheHandle::CacheHandle(CachePtr original)
: _original(std::move(original))
{
  std::unique_lock<std::mutex> lock(_original->mutex);
  _copy = _original->clone();
}

//==============================================================================
Cache* CacheHandle::operator->()
{
  return _copy.get();
}

//==============================================================================
const Cache* CacheHandle::operator->() const
{
  return _copy.get();
}

//==============================================================================
Cache& CacheHandle::operator*() &
{
  return *_copy.get();
}

//==============================================================================
const Cache& CacheHandle::operator*() const&
{
  return *_copy.get();
}

//==============================================================================
CacheHandle::~CacheHandle()
{
  if (!_original)
    return;

  // We are now done with the copy, so we will update the original cache with
  // whatever new searches have been accomplished by the copy.
  std::unique_lock<std::mutex> lock(_original->mutex);
  _original->update(*_copy);
}

//==============================================================================
CacheManager::CacheManager(CachePtr cache)
: _cache(std::move(cache))
{
  // Do nothing
}

//==============================================================================
CacheHandle CacheManager::get() const
{
  return CacheHandle(_cache);
}

//==============================================================================
const agv::Planner::Configuration& CacheManager::get_configuration() const
{
  return _cache->get_configuration();
}

//==============================================================================
template<
  class Expander,
  class SearchQueue = typename Expander::SearchQueue,
  class NodePtr = typename Expander::NodePtr>
NodePtr search(
  Expander& expander,
  SearchQueue& queue,
  const bool* interrupt_flag)
{
  while (!queue.empty() && !(interrupt_flag && *interrupt_flag))
  {
    NodePtr top = queue.top();
    if (expander.quit(top))
      return nullptr;

    // This pop must only happen after we have decided whether or not we are
    // quitting. If we pop before quitting, then we will lose this node forever.
    queue.pop();

    if (expander.is_finished(top))
      return top;

    expander.expand(top, queue);
  }

  return nullptr;
}

//==============================================================================
template<typename NodePtr>
<<<<<<< HEAD
std::vector<Route> reconstruct_routes(
    const NodePtr& finish_node,
    rmf_utils::optional<rmf_traffic::Duration> span = rmf_utils::nullopt)
=======
std::vector<NodePtr> reconstruct_nodes(const NodePtr& finish_node)
>>>>>>> 889ac9ca
{
  NodePtr node = finish_node;
  std::vector<NodePtr> node_sequence;
  while (node)
  {
    node_sequence.push_back(node);
    node = node->parent;
  }

  return node_sequence;
}

namespace {
//==============================================================================
template<typename NodePtr>
void reparent_node_for_holding(
    const NodePtr& low_node,
    const NodePtr& high_node,
    RouteData route)
{
  high_node->parent = low_node;
  high_node->route_from_parent = std::move(route);
}

//==============================================================================
template<typename NodePtr>
struct OrientationTimeMap
{
  struct Element
  {
    using TimeMap = std::map<rmf_traffic::Time, NodePtr>;
    using TimePair = std::pair<
      typename TimeMap::iterator,
      typename TimeMap::iterator
    >;

    double orientation;
    TimeMap time_map;

    void squash(const agv::RouteValidator* validator)
    {
      assert(!time_map.empty());
      if (time_map.size() <= 2)
        return;

      std::vector<TimePair> queue;
      queue.push_back({time_map.begin(), --time_map.end()});

      while (!queue.empty())
      {
        const auto top = queue.back();
        queue.pop_back();
        const auto it_low = top.first;
        const auto it_high = top.second;

        assert(it_low != time_map.end());
        assert(it_high != time_map.end());

        if (it_high->first <= it_low->first)
          continue;

        if (it_low == --typename TimeMap::iterator(it_high))
        {
          // If the iterators are perfectly next to each other, then the only
          // action between them must be a holding.
          continue;
        }

        assert(it_high != time_map.begin());

        const auto& node_low = it_low->second;
        const auto& node_high = it_high->second;
        assert(node_low->route_from_parent.map
               == node_high->route_from_parent.map);

        const auto& start_wp = node_low->route_from_parent.trajectory.back();
        const auto& end_wp = node_high->route_from_parent.trajectory.back();

        RouteData new_route;
        new_route.map = node_low->route_from_parent.map;
        new_route.trajectory.insert(start_wp);
        new_route.trajectory.insert(
              end_wp.time(),
              end_wp.position(),
              Eigen::Vector3d::Zero());

        if (!validator || !validator->find_conflict(RouteData::make(new_route)))
        {
          reparent_node_for_holding(node_low, node_high, std::move(new_route));
          time_map.erase(++typename TimeMap::iterator(it_low), it_high);
          queue.clear();
          if (time_map.size() > 2)
            queue.push_back({time_map.begin(), --time_map.end()});

          continue;
        }

        const auto next_high = --typename TimeMap::iterator(it_high);
        const auto next_low = ++typename TimeMap::iterator(it_low);

        if (next_high != it_low)
          queue.push_back({it_low, next_high});

        if (next_low != it_high)
          queue.push_back({next_low, it_high});
      }
    }
  };

  void insert(NodePtr node)
  {
    const auto orientation = node->orientation;
    const auto time = *node->route_from_parent.trajectory.finish_time();

    auto it = elements.begin();
    for (; it != elements.end(); ++it)
    {
      if (std::abs(it->orientation - orientation) < 15.0*M_PI/180.0)
        break;
    }

    if (it == elements.end())
      elements.push_back({orientation, {{time, node}}});
    else
      it->time_map.insert({time, node});
  }

  std::vector<Element> elements;
};
} // anonymous namespace

//==============================================================================
template<typename NodePtr>
std::vector<NodePtr> reconstruct_nodes(
    const NodePtr& finish_node,
    const agv::RouteValidator* validator)
{
  auto node_sequence = reconstruct_nodes(finish_node);

  // Remove "cruft" from plans. This means making sure vehicles don't do any
  // unnecessary motions.
  std::unordered_map<
    std::size_t,
    OrientationTimeMap<NodePtr>
  > cruft_map;

  for (const auto& node : node_sequence)
  {
    if (!node->waypoint)
      continue;

    const auto wp = *node->waypoint;
    cruft_map[wp].insert(node);
  }

  for (auto& cruft : cruft_map)
  {
    for (auto& duplicate : cruft.second.elements)
      duplicate.squash(validator);
  }

  return reconstruct_nodes(finish_node);
}

//==============================================================================
template<typename NodePtr>
std::vector<Route> reconstruct_routes(
    const std::vector<NodePtr>& node_sequence)
{
  if (node_sequence.size() == 1)
  {
    // If there is only one node in the sequence, then it is a start node.
    if (span)
    {
      // When performing a rollout, it is important that at least one route with
      // two waypoints is provided. We use the span value to creating a
      // stationary trajectory when the robot is already starting out at a
      // holding point.
      std::vector<Route> output;
      Route simple_route =
          RouteData::make(node_sequence.back()->route_from_parent);
      if (simple_route.trajectory().size() < 2)
      {
        const auto& wp = simple_route.trajectory().back();
        simple_route.trajectory().insert(
              wp.time() + *span,
              wp.position(),
              Eigen::Vector3d::Zero());
      }

      output.emplace_back(std::move(simple_route));
      return output;
    }

    // When the , we should return an empty itinerary to indicate that the
    // AGV does not need to go anywhere.
    return {};
  }

  std::vector<RouteData> routes;
  routes.push_back(RouteData{node_sequence.back()->route_from_parent.map, {}});

  // We exclude the first node in the sequence, because it contains a dummy
  // trajectory which is not helpful.
  const auto stop_it = node_sequence.rend();
  for (auto it = ++node_sequence.rbegin(); it != stop_it; ++it)
  {
    RouteData& last_route = routes.back();
    const RouteData& next_route = (*it)->route_from_parent;
    if (next_route.map == last_route.map)
    {
      for (const auto& waypoint : next_route.trajectory)
        last_route.trajectory.insert(waypoint);
    }
    else
    {
      routes.push_back(next_route);
    }
  }

  std::vector<Route> output;
  output.reserve(routes.size());
  for (RouteData& route : routes)
    output.emplace_back(RouteData::make(std::move(route)));

  return output;
}

//==============================================================================
template<typename NodePtr>
std::vector<agv::Plan::Waypoint> reconstruct_waypoints(
  const std::vector<NodePtr>& node_sequence,
  const agv::Graph::Implementation& graph)
{

  std::vector<agv::Plan::Waypoint> waypoints;
  for (auto it = node_sequence.rbegin(); it != node_sequence.rend(); ++it)
  {
    const auto& n = *it;
    const Eigen::Vector2d p = n->waypoint ?
      graph.waypoints[*n->waypoint].get_location() :
      n->route_from_parent.trajectory.back().position()
      .template block<2, 1>(0, 0);
    const Time time{*n->route_from_parent.trajectory.finish_time()};
    waypoints.emplace_back(
      agv::Plan::Waypoint::Implementation::make(
        Eigen::Vector3d{p[0], p[1], n->orientation}, time,
        n->waypoint, n->event));
  }

  return waypoints;
}

//==============================================================================
template<typename NodePtr>
std::size_t find_start_index(const NodePtr& finish_node)
{
  NodePtr node = finish_node;
  while (node->parent)
    node = node->parent;

  return *node->start_set_index;
}

//==============================================================================
struct EuclideanExpander
{
  // TODO(MXG): We should be able to improve the performance of this Euclidean
  // search by making it two-sided (i.e. expanding from both the start and the
  // goal at the same time).

  // TODO(MXG): We can also make multi-floor planning more efficient by
  // explicitly expanding to/from the LiftShaft bottlenecks.

  struct Node;
  using NodePtr = std::shared_ptr<Node>;

  struct Node
  {
    std::size_t waypoint;
    double remaining_cost_estimate;
    double current_cost;
    Eigen::Vector2d location;
    NodePtr parent;
  };

  using SearchQueue =
    std::priority_queue<NodePtr, std::vector<NodePtr>, Compare<NodePtr>>;

  struct InitialNodeArgs
  {
    std::size_t waypoint;
  };

  struct Context
  {
    const agv::Graph::Implementation& graph;
    const std::size_t final_waypoint;
  };

  double estimate_remaining_cost(const Eigen::Vector2d& p)
  {
    return (p_final - p).norm();
  }

  EuclideanExpander(const Context& context)
  : context(context),
    p_final(context.graph.waypoints[context.final_waypoint].get_location())
  {
    // Do nothing
  }

  void make_initial_nodes(const InitialNodeArgs& args, SearchQueue& queue)
  {
    const Eigen::Vector2d location =
      context.graph.waypoints[args.waypoint].get_location();

    queue.emplace(std::make_shared<Node>(
        Node{
          args.waypoint,
          estimate_remaining_cost(location),
          0.0,
          location,
          nullptr
        }));
  }

  bool is_finished(const NodePtr& node)
  {
    return node->waypoint == context.final_waypoint;
  }

  bool quit(const NodePtr&) const
  {
    return false;
  }

  static double lane_event_cost(const agv::Graph::Lane& lane)
  {
    double cost = 0.0;
    if (const auto* event = lane.entry().event())
      cost += time::to_seconds(event->duration());

    if (const auto* event = lane.exit().event())
      cost += time::to_seconds(event->duration());

    return cost;
  }

  void expand_lane(
    const NodePtr& parent_node,
    const std::size_t lane_index,
    SearchQueue& queue)
  {
    const agv::Graph::Lane& lane = context.graph.lanes[lane_index];
    assert(lane.entry().waypoint_index() == parent_node->waypoint);
    const std::size_t exit_waypoint_index = lane.exit().waypoint_index();
    if (expanded.count(exit_waypoint_index) > 0)
    {
      // This waypoint has already been expanded from, so there's no point in
      // expanding towards it again.
      return;
    }

    const Eigen::Vector2d p_start = parent_node->location;
    const Eigen::Vector2d p_exit =
      context.graph.waypoints[exit_waypoint_index].get_location();

    const double cost =
      parent_node->current_cost
      + lane_event_cost(lane)
      + (p_exit - p_start).norm();

    queue.push(std::make_shared<Node>(
        Node{
          exit_waypoint_index,
          estimate_remaining_cost(p_exit),
          cost,
          p_exit,
          parent_node
        }));
  }

  void expand(const NodePtr& parent_node, SearchQueue& queue)
  {
    const std::size_t parent_waypoint = parent_node->waypoint;
    expanded.insert(parent_waypoint);

    const std::vector<std::size_t>& lanes =
      context.graph.lanes_from[parent_waypoint];

    for (const std::size_t l : lanes)
      expand_lane(parent_node, l, queue);
  }

private:
  const Context& context;
  Eigen::Vector2d p_final;
  std::unordered_set<std::size_t> expanded;
};

//==============================================================================
Eigen::Vector3d to_3d(const Eigen::Vector2d& p, const double w)
{
  return Eigen::Vector3d(p[0], p[1], w);
}

//==============================================================================
template<typename NodePtrT>
double compute_current_cost(
  const NodePtrT& parent,
  const Trajectory& trajectory_from_parent)
{
  return parent->current_cost + time::to_seconds(
    trajectory_from_parent.duration());
}

//==============================================================================
class DifferentialDriveConstraint
{
public:

  static Eigen::Rotation2Dd compute_forward_offset(
    const Eigen::Vector2d& forward)
  {
    return Eigen::Rotation2Dd(std::atan2(forward[1], forward[0]));
  }

  static const Eigen::Rotation2Dd R_pi;

  DifferentialDriveConstraint(
    const Eigen::Vector2d& forward,
    const bool reversible)
  : R_f_inv(compute_forward_offset(forward).inverse()),
    reversible(reversible)
  {
    // Do nothing
  }

  std::vector<double> get_orientations(
    const Eigen::Vector2d& course_vector)
  {
    std::vector<double> orientations;
    orientations.reserve(2);

    const Eigen::Rotation2Dd R_c(
      std::atan2(course_vector[1], course_vector[0]));
    const Eigen::Rotation2Dd R_h = R_c * R_f_inv;

    orientations.push_back(rmf_utils::wrap_to_pi(R_h.angle()));

    if (reversible)
      orientations.push_back(rmf_utils::wrap_to_pi((R_pi * R_h).angle()));

    return orientations;
  }

  Eigen::Rotation2Dd R_f_inv;
  bool reversible;

};

//==============================================================================
const Eigen::Rotation2Dd DifferentialDriveConstraint::R_pi =
  Eigen::Rotation2Dd(M_PI);

//==============================================================================
struct DifferentialDriveExpander
{
  struct Node;
  using NodePtr = std::shared_ptr<Node>;

  struct Node
  {
    double remaining_cost_estimate;
    double current_cost;
    rmf_utils::optional<std::size_t> waypoint;
    double orientation;
    RouteData route_from_parent;
    agv::Graph::Lane::EventPtr event;
    NodePtr parent;
    rmf_utils::optional<agv::Plan::Start> start = rmf_utils::nullopt;
    rmf_utils::optional<std::size_t> start_set_index = rmf_utils::nullopt;
  };

  using SearchQueue =
    std::priority_queue<NodePtr, std::vector<NodePtr>, Compare<NodePtr>>;

  class LaneEventExecutor : public agv::Graph::Lane::Executor
  {
  public:

    LaneEventExecutor& update(const NodePtr& parent)
    {
      _parent = parent;
      return *this;
    }

    void execute(const agv::Graph::Lane::DoorOpen& open) final
    {
      assert(_parent);
      _event = agv::Graph::Lane::Event::make(open);
    }

    void execute(const agv::Graph::Lane::DoorClose& close) final
    {
      assert(_parent);
      _event = agv::Graph::Lane::Event::make(close);
    }

    void execute(const agv::Graph::Lane::LiftDoorOpen& open) final
    {
      assert(_parent);
      _event = agv::Graph::Lane::Event::make(open);
    }

    void execute(const agv::Graph::Lane::LiftDoorClose& close) final
    {
      assert(_parent);
      _event = agv::Graph::Lane::Event::make(close);
    }

    void execute(const agv::Graph::Lane::LiftMove& move) final
    {
      assert(_parent);
      _event = agv::Graph::Lane::Event::make(move);
    }

    void execute(const agv::Graph::Lane::Dock& dock) final
    {
      assert(_parent);
      _event = agv::Graph::Lane::Event::make(dock);
    }

    NodePtr get(DifferentialDriveExpander* expander)
    {
      assert(_event);
      const auto duration = _event->duration();
      return expander->make_delay(
        *_parent->waypoint,
        _parent,
        duration,
        std::move(_event));
    }

    LaneEventExecutor& add_if_valid(
      DifferentialDriveExpander* expander,
      SearchQueue& queue)
    {
      assert(_event);
      const auto duration = _event->duration();
      expander->expand_delay(
        *_parent->waypoint,
        _parent,
        duration,
        queue,
        std::move(_event));
      return *this;
    }

  private:
    NodePtr _parent;
    agv::Graph::Lane::EventPtr _event;
  };

  struct Context;

  struct InitialNodeArgs
  {
    const agv::Planner::StartSet& starts;
  };

  class Heuristic
  {
  public:

    double estimate_remaining_cost(
      const Context& context,
      const std::size_t waypoint)
    {
      auto estimate_it = known_costs.insert(
        {waypoint, std::numeric_limits<double>::infinity()});

      if (estimate_it.second)
      {
        // The pair was inserted, which implies that the cost estimate for this
        // waypoint has never been found before, and we should compute it now.
        auto euclidean_context = EuclideanExpander::Context{
          context.graph,
          context.final_waypoint
        };
        EuclideanExpander expander(euclidean_context);

        EuclideanExpander::SearchQueue euclidean_queue;
        expander.make_initial_nodes(
              EuclideanExpander::InitialNodeArgs{waypoint},
              euclidean_queue);

        const EuclideanExpander::NodePtr solution =
            search<EuclideanExpander>(expander, euclidean_queue, nullptr);

        // TODO(MXG): Instead of asserting that the goal exists, we should
        // probably take this opportunity to shortcircuit the planner and return
        // that there is no solution.
        assert(solution != nullptr);

        std::vector<Eigen::Vector3d> positions;
        EuclideanExpander::NodePtr euclidean_node = solution;
        // Note: this constructs positions in reverse, but that's okay because
        // the Interpolate::positions function will produce a trajectory with the
        // same duration whether it is interpolating forward or backwards.
        while (euclidean_node)
        {
          const Eigen::Vector2d p = euclidean_node->location;
          positions.push_back({p[0], p[1], 0.0});
          euclidean_node = euclidean_node->parent;
        }

        // We pass in context.initial_time here because we don't actually care
        // about the Trajectory's start/end time being correct; we only care
        // about the difference between the two.
        const rmf_traffic::Trajectory estimate = agv::Interpolate::positions(
          context.traits, context.initial_time, positions);

        const double cost_esimate = time::to_seconds(estimate.duration());
        estimate_it.first->second = cost_esimate;

        // TODO(MXG): We could get significantly better performance if we
        // accounted for the cost of rotating when making this estimate, but
        // that would add considerable complexity to the caching, so we'll leave
        // that for a future improvement.
      }

      return estimate_it.first->second;
    }

    void update(const Heuristic& other)
    {
      for (const auto& wp_costs : other.known_costs)
        known_costs.insert(wp_costs);
    }

  private:
    std::unordered_map<std::size_t, double> known_costs;
  };

  struct Context
  {
    const agv::Graph::Implementation& graph;
    const agv::VehicleTraits& traits;
    const Profile& profile;
    const Duration holding_time;
    const agv::Interpolate::Options::Implementation& interpolate;
    const agv::RouteValidator* const validator;
    const std::size_t final_waypoint;
    const rmf_utils::optional<double> final_orientation;
    const rmf_utils::optional<double> maximum_cost_estimate;
    const bool* const interrupt_flag;
    Heuristic& heuristic;
    Issues::BlockerMap& blockers;
    const bool simple_lane_expansion; // reduces branching factor when true
    const rmf_traffic::Time initial_time = rmf_traffic::Time(rmf_traffic::Duration(0));
  };

  DifferentialDriveExpander(Context& context)
  : _context(context),
    _query(schedule::make_query({}, nullptr, nullptr)),
    _differential_constraint(
      _context.traits.get_differential()->get_forward(),
      _context.traits.get_differential()->is_reversible())
  {
    // Do nothing
  }

  // TODO(MXG): This will only ever return 0, 1, or 2 routes, so a bounded
  // vector would be preferable.
  std::vector<RouteData> make_start_approach_routes(
      const agv::Planner::Start& start)
  {
    std::vector<RouteData> output;

    const std::size_t initial_waypoint = start.waypoint();

    const double initial_orientation = start.orientation();
    const std::string& map_name =
      _context.graph.waypoints[initial_waypoint].get_map_name();

    _query.spacetime().timespan()->add_map(map_name);

    const auto initial_time = start.time();

    const Eigen::Vector2d wp_location =
      _context.graph.waypoints[initial_waypoint].get_location();

    const auto& initial_location = start.location();
    if (initial_location)
    {
      const Eigen::Vector3d initial_position =
        to_3d(*initial_location, initial_orientation);

      RouteData initial_route;
      initial_route.map = map_name;
      Trajectory& initial_trajectory = initial_route.trajectory;
      initial_trajectory.insert(
        initial_time,
        initial_position,
        Eigen::Vector3d::Zero());

      const Eigen::Vector2d course =
        (wp_location - *initial_location).normalized();

      const std::vector<double> orientations =
        _differential_constraint.get_orientations(course);

      const auto initial_lane = start.lane();

      for (const double orientation : orientations)
      {
        if (initial_lane)
        {
          const auto& lane = _context.graph.lanes[*initial_lane];
          const auto lane_exit = lane.exit().waypoint_index();
          if (lane_exit != initial_waypoint)
          {
            // *INDENT-OFF*
            throw std::invalid_argument(
              "[rmf_traffic::agv::Planner] Disagreement between initial "
              "waypoint index [" + std::to_string(
                initial_waypoint)
              + "] and the initial lane exit ["
              + std::to_string(lane_exit) + "]");
            // *INDENT-ON*
          }

          if (!is_orientation_okay(
              *initial_location, orientation, course, lane))
          {
            // We cannot approach the initial_waypoint with this orientation,
            // so we cannot use this orientation to start.
            continue;
          }
        }

        auto approach_route = initial_route;
        Trajectory& approach_trajectory = approach_route.trajectory;
        if (std::abs(rmf_utils::wrap_to_pi(orientation - initial_orientation))
          >= _context.interpolate.rotation_thresh)
        {
          const Eigen::Vector3d rotated_position =
            to_3d(*initial_location, orientation);

          const auto& rotational = _context.traits.rotational();

          // TODO(MXG): Consider refactoring this with the other spots where
          // we use interpolate_rotation
          agv::internal::interpolate_rotation(
            approach_trajectory,
            rotational.get_nominal_velocity(),
            rotational.get_nominal_acceleration(),
            initial_time,
            initial_position,
            rotated_position,
            _context.interpolate.rotation_thresh);
        }

        agv::internal::interpolate_translation(
          approach_trajectory,
          _context.traits.linear().get_nominal_velocity(),
          _context.traits.linear().get_nominal_acceleration(),
          *approach_trajectory.finish_time(),
          to_3d(*initial_location, orientation),
          to_3d(wp_location, orientation),
          _context.interpolate.translation_thresh);

        output.emplace_back(std::move(approach_route));
      }
    }

    return output;
  }

  void expand_start_routes(
      const NodePtr& start_node,
      const std::vector<RouteData>& routes,
      SearchQueue& queue)
  {
    assert(start_node->start);

    const std::size_t waypoint = start_node->start->waypoint();

    const double remaining_cost_estimate =
        _context.heuristic.estimate_remaining_cost(
          _context, waypoint);

    for (const auto& route : routes)
    {
      const double current_cost =
          rmf_traffic::time::to_seconds(route.trajectory.duration());

      // TODO(MXG): Should we consider lane entry events here?

      if (!is_valid(route, start_node))
        continue;

      queue.push(std::make_shared<Node>(
        Node{
          remaining_cost_estimate,
          current_cost,
          waypoint,
          route.trajectory.back().position()[2],
          route,
          nullptr,
          start_node
        }));
    }

    RouteData wait_route;
    wait_route.map = start_node->route_from_parent.map;
    Trajectory& wait_trajectory = wait_route.trajectory;
    wait_trajectory.insert(
      start_node->route_from_parent.trajectory.back());
    wait_trajectory.insert(
      wait_trajectory.back().time() + _context.holding_time,
      wait_trajectory.back().position(),
      Eigen::Vector3d::Zero());

    const double wait_cost =
        start_node->current_cost
        + rmf_traffic::time::to_seconds(wait_route.trajectory.duration());

    if (is_valid(wait_route, start_node))
    {
      queue.push(std::make_shared<Node>(
        Node{
          start_node->remaining_cost_estimate,
          wait_cost,
          start_node->waypoint,
          start_node->orientation,
          std::move(wait_route),
          nullptr,
          start_node,
          start_node->start
        }));
    }
  }

  void expand_start_node(
    const NodePtr& start_node,
    SearchQueue& queue)
  {
    expand_start_routes(
      start_node,
      make_start_approach_routes(*start_node->start),
      queue);
  }

  void make_initial_nodes(const InitialNodeArgs& args, SearchQueue& queue)
  {
    const std::size_t N_starts = args.starts.size();
    for (std::size_t start_index = 0; start_index < N_starts; ++start_index)
    {
      const auto& start = args.starts[start_index];
      const std::size_t initial_waypoint = start.waypoint();
      auto initial_routes = make_start_approach_routes(start);
      const double remaining_cost_estimate =
          _context.heuristic.estimate_remaining_cost(
            _context, initial_waypoint);

      double shortest_route_cost = initial_routes.empty()?
            0.0 : std::numeric_limits<double>::infinity();
      for (const auto& initial_route : initial_routes)
      {
        const double route_cost =
            rmf_traffic::time::to_seconds(initial_route.trajectory.duration());
        shortest_route_cost = std::min(shortest_route_cost, route_cost);
      }

      const auto& wp = _context.graph.waypoints[initial_waypoint];
      RouteData starting_point;
      starting_point.map = wp.get_map_name();
      Eigen::Vector3d location;
      if (start.location())
      {
        location.block<2,1>(0,0) = *start.location();
      }
      else
      {
        location.block<2,1>(0,0) = wp.get_location();
      }
      location[2] = start.orientation();

      starting_point.trajectory.insert(
          start.time(),
          location,
          Eigen::Vector3d::Zero());

      rmf_utils::optional<std::size_t> start_node_wp = rmf_utils::nullopt;
      if (!start.location())
        start_node_wp = initial_waypoint;

      queue.push(std::make_shared<Node>(
        Node{
          shortest_route_cost + remaining_cost_estimate,
          0.0,
          start_node_wp,
          start.orientation(),
          starting_point,
          nullptr,
          nullptr,
          start,
          start_index
        }));
    }
  }

  bool is_finished(const NodePtr& node) const
  {
    if (!node->waypoint)
      return false;

    if (*node->waypoint != _context.final_waypoint)
      return false;

    if (_context.final_orientation)
    {
      if (std::abs(node->orientation - *_context.final_orientation)
        > _context.interpolate.rotation_thresh)
        return false;
    }

    return true;
  }

  bool is_holding_point(rmf_utils::optional<std::size_t> waypoint) const
  {
    if (!waypoint)
      return false;

    return _context.graph.waypoints.at(*waypoint).is_holding_point();
  }

  bool quit(const NodePtr& node) const
  {
    if (!_context.maximum_cost_estimate.has_value())
      return false;

    const double cost_estimate =
        node->current_cost + node->remaining_cost_estimate;

    return (*_context.maximum_cost_estimate < cost_estimate);
  }

  bool is_valid(
      const RouteData& route,
      const NodePtr& parent)
  {
    if (_context.validator)
    {
      auto conflict = _context.validator->find_conflict(
            Route::Implementation::make(route));

      if (conflict)
      {
        auto time_it =
            _context.blockers[conflict->participant]
            .insert({parent, conflict->time});

        if (!time_it.second)
        {
          time_it.first->second =
              std::max(time_it.first->second, conflict->time);
        }

        return false;
      }
    }

    return true;
  }

  NodePtr expand_rotation(
    const NodePtr& parent_node,
    const double target_orientation)
  {
    const std::size_t waypoint = *parent_node->waypoint;
    RouteData route;
    route.map = _context.graph.waypoints[waypoint].get_map_name();
    Trajectory& trajectory = route.trajectory;
    const Trajectory::Waypoint& last =
      parent_node->route_from_parent.trajectory.back();

    const Eigen::Vector3d& p = last.position();
    trajectory.insert(last);

    // TODO(MXG): Consider storing these traits as POD member fields of the
    // context to reduce the dereferencing cost here.
    const auto& rotational = _context.traits.rotational();
    agv::internal::interpolate_rotation(
      trajectory,
      rotational.get_nominal_velocity(),
      rotational.get_nominal_acceleration(),
      last.time(),
      p,
      Eigen::Vector3d(p[0], p[1], target_orientation),
      _context.interpolate.rotation_thresh);

    if (is_valid(route, parent_node))
    {
      return std::make_shared<Node>(
        Node{
          _context.heuristic.estimate_remaining_cost(_context, waypoint),
          compute_current_cost(parent_node, trajectory),
          waypoint,
          target_orientation,
          std::move(route),
          nullptr,
          parent_node
        });
    }

    return nullptr;
  }

  bool is_orientation_okay(
    const Eigen::Vector2d& initial_p,
    const double orientation,
    const Eigen::Vector2d& course,
    const agv::Graph::Lane& lane) const
  {
    for (const auto* constraint : {
        lane.entry().orientation_constraint(),
        lane.exit().orientation_constraint()
      })
    {
      if (!constraint)
        continue;

      Eigen::Vector3d position{initial_p[0], initial_p[1], orientation};
      if (!constraint->apply(position, course))
        return false;

      if (std::abs(rmf_utils::wrap_to_pi(orientation - position[2]))
        > _context.interpolate.rotation_thresh)
        return false;
    }

    return true;
  }

  std::vector<NodePtr> expand_rotations(
    const NodePtr& parent_node,
    const std::size_t lane_index)
  {
    const agv::Graph::Lane& lane = _context.graph.lanes[lane_index];

    const agv::Graph::Waypoint& initial_waypoint =
      _context.graph.waypoints[lane.entry().waypoint_index()];
    const Eigen::Vector2d& initial_p = initial_waypoint.get_location();

    const agv::Graph::Waypoint& next_waypoint =
      _context.graph.waypoints[lane.exit().waypoint_index()];
    const Eigen::Vector2d& next_p = next_waypoint.get_location();

    const Eigen::Vector2d course = (next_p - initial_p).normalized();

    const std::vector<double> orientations =
      _differential_constraint.get_orientations(course);

    std::vector<NodePtr> rotations;
    rotations.reserve(orientations.size());
    for (const double orientation : orientations)
    {
      if (!is_orientation_okay(initial_p, orientation, course, lane))
        continue;

      if (std::abs(rmf_utils::wrap_to_pi(orientation -
        parent_node->orientation))
        < _context.interpolate.rotation_thresh)
      {
        // No rotation is needed to reach this orientation
        rotations.push_back(parent_node);
      }
      else
      {
        const NodePtr rotation = expand_rotation(parent_node, orientation);
        if (rotation)
          rotations.push_back(rotation);
      }
    }

    return rotations;
  }

  NodePtr make_if_valid(
    const std::size_t waypoint,
    const double orientation,
    const NodePtr& parent_node,
    RouteData route,
    agv::Graph::Lane::EventPtr event = nullptr)
  {
    assert(route.trajectory.size() > 1);
    if (is_valid(route, parent_node))
    {
      return std::make_shared<Node>(
        Node{
          _context.heuristic.estimate_remaining_cost(_context, waypoint),
          compute_current_cost(parent_node, route.trajectory),
          waypoint,
          orientation,
          std::move(route),
          std::move(event),
          parent_node
        });
    }

    return nullptr;
  }

  bool add_if_valid(
    const std::size_t waypoint,
    const double orientation,
    const NodePtr& parent_node,
    RouteData route,
    SearchQueue& queue,
    agv::Graph::Lane::EventPtr event = nullptr)
  {
    const auto node = make_if_valid(
      waypoint,
      orientation,
      parent_node,
      std::move(route),
      std::move(event));

    if (node)
    {
      // TODO(MXG): Consider short-circuiting the rest of the search and
      // returning the solution if this Node solves the search problem. It could
      // be an optional behavior configurable from the Planner::Options.
      queue.push(node);
      return true;
    }

    return false;
  }

  struct LaneExpansionNode
  {
    std::size_t lane;
  };

  void expand_down_lane(
    NodePtr initial_parent,
    const std::size_t initial_lane_index,
    SearchQueue& queue)
  {
    const std::size_t initial_waypoint = *initial_parent->waypoint;
    assert(_context.graph.lanes[initial_lane_index].entry().waypoint_index()
      == initial_waypoint);
    const Eigen::Vector2d initial_p =
      _context.graph.waypoints[initial_waypoint].get_location();
    const double orientation = initial_parent->orientation;

    const auto& initial_lane = _context.graph.lanes[initial_lane_index];
    if (const auto* entry_event = initial_lane.entry().event())
    {
      initial_parent = entry_event->execute(
        _executor.update(initial_parent)).get(this);

      if (!initial_parent)
      {
        // The entry event was not feasible, so we will stop expanding
        return;
      }
    }

    const std::string map_name =
      _context.graph.waypoints[initial_waypoint].get_map_name();

    const Trajectory::Waypoint& initial_wp =
      initial_parent->route_from_parent.trajectory.back();

    const Time initial_time = initial_wp.time();
    const Eigen::Vector3d initial_position = initial_wp.position();

    std::vector<LaneExpansionNode> lane_expansion_queue;
    lane_expansion_queue.push_back({initial_lane_index});

    while (!lane_expansion_queue.empty())
    {
      const LaneExpansionNode top = std::move(lane_expansion_queue.back());
      lane_expansion_queue.pop_back();

      const agv::Graph::Lane& lane = _context.graph.lanes[top.lane];
      const std::size_t exit_waypoint_index = lane.exit().waypoint_index();
      const agv::Graph::Waypoint& exit_waypoint =
        _context.graph.waypoints[exit_waypoint_index];

      const Eigen::Vector2d& next_p = exit_waypoint.get_location();
      const Eigen::Vector3d next_position{next_p[0], next_p[1], orientation};

      // TODO(MXG): Figure out what to do if the trajectory spans across
      // multiple maps.
      RouteData route;
      route.map = map_name;
      Trajectory& trajectory = route.trajectory;
      trajectory.insert(initial_wp);
      agv::internal::interpolate_translation(
        trajectory,
        _context.traits.linear().get_nominal_velocity(),
        _context.traits.linear().get_nominal_acceleration(),
        initial_time,
        initial_position,
        next_position,
        _context.interpolate.translation_thresh);

      if (const auto* event = lane.exit().event())
      {
        if (!is_valid(route, initial_parent))
          continue;

        auto parent_to_event = std::make_shared<Node>(
          Node{
            _context.heuristic.estimate_remaining_cost(
              _context, exit_waypoint_index),
            compute_current_cost(initial_parent, trajectory),
            exit_waypoint_index,
            orientation,
            std::move(route),
            nullptr,
            initial_parent
          });

        event->execute(_executor.update(parent_to_event))
        .add_if_valid(this, queue);

        continue;
      }
      // NOTE(MXG): We cannot move the trajectory in this function call, because
      // we may need to copy the trajectory later when we expand further down
      // other lanes.
      else if (!add_if_valid(exit_waypoint_index, orientation, initial_parent,
        route, queue))
      {
        // This lane was not successfully added, so we should not try to expand
        // this any further.
        continue;
      }

//      std::cout << "Expanded down a lane" << std::endl;
      if (_context.simple_lane_expansion)
      {
        // This indicates that we do not want to spend time exploring every
        // possible way that a vehicle may move down a corridor. The planner
        // will assume that the vehicle always comes to a complete stop at every
        // waypoint that it passes over. This results in a plan that is not as
        // close to optimal, but it significantly reduces the branching factor.
        // This is currently only used for the Rollout feature to avoid
        // needlessly enormous sets of itinerary alternatives.
        continue;
      }

      // If this lane was successfully added, we can try to find more lanes to
      // continue down, as a single expansion from the original parent.
      const std::vector<std::size_t>& lanes =
        _context.graph.lanes_from[exit_waypoint_index];

      for (const std::size_t l : lanes)
      {
        const agv::Graph::Lane& future_lane = _context.graph.lanes[l];

        const Eigen::Vector2d future_p =
          _context.graph.waypoints[future_lane.exit().waypoint_index()]
          .get_location();

        const Eigen::Vector2d course = future_p - initial_p;

        const bool check_orientation =
          is_orientation_okay(initial_p, orientation, course, future_lane);

        if (!check_orientation)
        {
          // The orientation needs to be changed to go down this lane, so we
          // should not expand in this direction
          continue;
        }

        if (future_lane.entry().event())
        {
          // An event needs to take place before proceeding down this lane, so
          // we should not expand in this direction
          continue;
        }

        const Eigen::Vector3d future_position{
          future_p[0], future_p[1], orientation
        };

        if (!agv::internal::can_skip_interpolation(
            initial_position, next_position,
            future_position, _context.interpolate))
        {
          continue;
        }

        lane_expansion_queue.push_back({l});
      }
    }
  }

  void expand_lane(
    const NodePtr& initial_parent,
    const std::size_t initial_lane_index,
    SearchQueue& queue)
  {
    const auto rotations = expand_rotations(initial_parent, initial_lane_index);
    for (const auto& parent : rotations)
      expand_down_lane(parent, initial_lane_index, queue);
  }

  NodePtr make_delay(
    const std::size_t waypoint,
    const NodePtr& parent_node,
    const Duration delay,
    agv::Graph::Lane::EventPtr event = nullptr)
  {
    const Trajectory& parent_trajectory =
      parent_node->route_from_parent.trajectory;
    const auto& initial_segment = parent_trajectory.back();

    RouteData route;
    route.map = _context.graph.waypoints[waypoint].get_map_name();
    Trajectory& trajectory = route.trajectory;

    const Time initial_time = initial_segment.time();
    const Eigen::Vector3d& initial_pos = initial_segment.position();
    trajectory.insert(initial_segment);

    trajectory.insert(
      initial_time + delay,
      initial_pos,
      Eigen::Vector3d::Zero());
    assert(trajectory.size() == 2);

    return make_if_valid(
      waypoint, initial_pos[2], parent_node,
      std::move(route), std::move(event));
  }

  void expand_delay(
    const std::size_t waypoint,
    const NodePtr& parent_node,
    const Duration delay,
    SearchQueue& queue,
    agv::Graph::Lane::EventPtr event = nullptr)
  {
    const auto node = make_delay(
      waypoint, parent_node, delay, std::move(event));

    if (node)
    {
//      std::cout << "Expand holding" << std::endl;
      queue.push(node);
    }
  }

  void expand_holding(
    const std::size_t waypoint,
    const NodePtr& parent_node,
    SearchQueue& queue)
  {
    expand_delay(waypoint, parent_node, _context.holding_time, queue);
  }

  void expand(const NodePtr& parent_node, SearchQueue& queue)
  {
    const bool has_waypoint = parent_node->waypoint.has_value();
    if (has_waypoint)
    {
      const std::size_t parent_waypoint = *parent_node->waypoint;
      if (parent_waypoint == _context.final_waypoint)
      {
        if (!_context.final_orientation)
        {
          // We have already arrived at the solution, because the user does not
          // care about the final orientation.
          //
          // This should have been recognized by the is_finished() function, so
          // this is indicative of a bug.
          std::cerr << "[rmf_traffic::agv::DifferentialDriveExpander::expand] "
                    << "A bug has occurred. Please report this to the RMF "
                    << "developers." << std::endl;
          assert(false);
        }

        const double final_orientation =
          rmf_utils::wrap_to_pi(*_context.final_orientation);
        const auto final_node =
          expand_rotation(parent_node, final_orientation);
        if (final_node)
        {
          queue.push(final_node);
          return;
        }

        // Note: If the rotation was not valid, then some other trajectory is
        // blocking us from rotating, so we should keep expanding as usual.
        // If the rotation was valid, then the node that was added is a solution
        // node, so we should not expand anything else from this parent node.
        // We should, however, continue to expand other nodes, because a more
        // optimal solution could still exist.
      }
    }

    if (parent_node->start && !has_waypoint)
    {
      expand_start_node(parent_node, queue);
      return;
    }

    assert(has_waypoint);
    const std::size_t parent_waypoint = *parent_node->waypoint;

    const std::vector<std::size_t>& lanes =
      _context.graph.lanes_from[parent_waypoint];

    for (const std::size_t l : lanes)
      expand_lane(parent_node, l, queue);

    if (!_context.graph.waypoints[parent_waypoint].is_passthrough_point())
      expand_holding(parent_waypoint, parent_node, queue);
  }

private:

  Context& _context;
  schedule::Query _query;
  DifferentialDriveConstraint _differential_constraint;
  LaneEventExecutor _executor;
};

//==============================================================================
namespace {
class DifferentialDriveCache : public Cache
{
public:

  using Heuristic = DifferentialDriveExpander::Heuristic;
  using NodePtr = DifferentialDriveExpander::NodePtr;
  using Node = DifferentialDriveExpander::Node;

  DifferentialDriveCache(agv::Planner::Configuration config)
  : _config(std::move(config)),
    _graph(agv::Graph::Implementation::get(_config.graph())),
    _traits(_config.vehicle_traits()),
    _profile(_traits.profile()),
    _interpolate(agv::Interpolate::Options::Implementation::get(
        _config.interpolation()))
  {
    // Do nothing
  }

  CachePtr clone() const final
  {
    return std::make_shared<DifferentialDriveCache>(*this);
  }

  void update(const Cache& newer_cache) override final
  {
    const auto& newer = static_cast<const DifferentialDriveCache&>(newer_cache);

    for (const auto& h : newer._heuristics)
    {
      auto& heuristic = _heuristics.insert(
        std::make_pair(h.first, Heuristic{})).first->second;

      heuristic.update(h.second);
    }
  }

  class InternalState : public State::Internal
  {
  public:
    DifferentialDriveExpander::SearchQueue queue;

    rmf_utils::optional<double> cost_estimate() const final
    {
      if (queue.empty())
        return rmf_utils::nullopt;

      const auto& top = queue.top();
      return top->current_cost + top->remaining_cost_estimate;
    }
  };

  State initiate(
      const std::vector<agv::Planner::Start>& starts,
      agv::Planner::Goal goal,
      agv::Planner::Options options) final
  {
    State state{
      Conditions{
        starts,
        std::move(goal),
        std::move(options)
      },
      Issues{},
      rmf_utils::make_derived_impl<State::Internal, InternalState>()
    };

    auto context = make_context(
          state.conditions.goal,
          state.conditions.options,
          state.issues.blocked_nodes,
          false);

    DifferentialDriveExpander expander(context);
    auto& queue = static_cast<InternalState*>(state.internal.get())->queue;

    expander.make_initial_nodes(
          DifferentialDriveExpander::InitialNodeArgs{
            state.conditions.starts
          }, queue);

    return state;
  }

  rmf_utils::optional<Plan> plan(State& state) final
  {
    if (state.conditions.starts.empty())
      return rmf_utils::nullopt;

    auto context = make_context(
          state.conditions.goal,
          state.conditions.options,
          state.issues.blocked_nodes,
          false);

    DifferentialDriveExpander expander(context);
    auto& queue = static_cast<InternalState*>(state.internal.get())->queue;
    const bool* interrupt_flag = state.conditions.options.interrupt_flag();

    const NodePtr solution =
        search<DifferentialDriveExpander>(expander, queue, interrupt_flag);

    if (interrupt_flag && *interrupt_flag)
      state.issues.interrupted = true;

    if (!solution)
      return rmf_utils::nullopt;

    return make_plan(state.conditions.starts, solution, context.validator);
  }

  struct RolloutEntry
  {
    Time initial_time;
    NodePtr node;

    rmf_traffic::Duration span() const
    {
      return *node->route_from_parent.trajectory.finish_time() - initial_time;
    }

    struct Compare
    {
      bool operator()(const RolloutEntry& a, const RolloutEntry& b)
      {
        return b.span() < a.span();
      }
    };
  };

  std::vector<schedule::Itinerary> rollout(
      const Duration max_span,
      const Issues::BlockedNodes& nodes,
      const agv::Planner::Goal& goal,
      const agv::Planner::Options& options,
      rmf_utils::optional<std::size_t> max_rollouts) final
  {
//    using RolloutQueue =
//      std::priority_queue<
//        RolloutEntry,
//        std::vector<RolloutEntry>,
//        RolloutEntry::Compare
//      >;

//    RolloutQueue rollout_queue;
    std::vector<RolloutEntry> rollout_queue;
    for (const auto& void_node : nodes)
    {
      bool skip = false;
      const auto original_node =
          std::static_pointer_cast<Node>(void_node.first);

      const auto original_t = void_node.second;

      // TODO(MXG): This filtering approach is not reliable as it could be.
      // Certain blockages will only be expanded half as far past the blockage
      // as the API implies. It would be better if each type of node expansion
      // could have a unique identifier so we could both avoid redundant
      // expansions while still expanding a blockage out as far as the API
      // says that it will.
//      const auto merge_span = max_span/2.0;

      auto ancestor = original_node->parent;
      while (ancestor)
      {
        if (nodes.count(ancestor) > 0)
        {
          // TODO(MXG): Consider if we should account for the time difference
          // between these conflicts so that we get a broader rollout.
//          const auto t = *ancestor->route_from_parent.trajectory.finish_time();
//          if (t - original_t < merge_span)
          {
            skip = true;
          }

          break;
        }

        ancestor = ancestor->parent;
      }

      if (skip)
        continue;

      rollout_queue.emplace_back(
            RolloutEntry{
              original_t,
              original_node
            });

      // TODO(MXG): Consider making this configurable, or making a more
      // meaningful decision on how to prune the initial rollout queue.
      if (rollout_queue.size() > 5)
        break;
    }

    auto initial_rollout_queue = rollout_queue;
    std::unordered_map<NodePtr, ConstRoutePtr> route_map;
    std::vector<schedule::Itinerary> alternatives;

    Issues::BlockerMap temp_blocked_nodes;
    auto context = make_context(goal, options, temp_blocked_nodes, true);
    DifferentialDriveExpander expander(context);

    const bool* interrupt_flag = options.interrupt_flag();

    DifferentialDriveExpander::SearchQueue search_queue;
    DifferentialDriveExpander::SearchQueue finished_rollouts;

    while (!rollout_queue.empty() && !(interrupt_flag && *interrupt_flag))
    {
//      const auto top = rollout_queue.top();
//      rollout_queue.pop();
      const auto top = rollout_queue.back();
      rollout_queue.pop_back();

      const auto current_span =
          top.node->route_from_parent.trajectory.back().time()
          - top.initial_time;

      const bool stop_expanding =
             (max_span < current_span)
          || expander.is_finished(top.node)
          || expander.is_holding_point(top.node->waypoint);

      if (stop_expanding)
      {
        finished_rollouts.push(top.node);

        if (max_rollouts && *max_rollouts <= finished_rollouts.size())
          break;

        continue;
      }

      expander.expand(top.node, search_queue);
      while (!search_queue.empty())
      {
        rollout_queue.emplace_back(
          RolloutEntry{
            top.initial_time,
            search_queue.top()
          });

        search_queue.pop();
      }
    }

    while (!finished_rollouts.empty())
    {
      auto node = finished_rollouts.top();
      finished_rollouts.pop();

      schedule::Itinerary itinerary;
<<<<<<< HEAD
      auto routes = reconstruct_routes(node, max_span);
=======
      auto routes = reconstruct_routes(reconstruct_nodes(node));
>>>>>>> 889ac9ca
      for (auto& r : routes)
      {
        assert(r.trajectory().size() > 0);
        itinerary.emplace_back(std::make_shared<Route>(std::move(r)));
      }

      assert(!itinerary.empty());
      alternatives.emplace_back(std::move(itinerary));
    }

    return alternatives;
  }

  const agv::Planner::Configuration& get_configuration() const final
  {
    return _config;
  }

  class Debugger : public Cache::Debugger
  {
  public:
    const agv::Planner::Debug::Node::SearchQueue& queue() const final
    {
      return queue_;
    }

    const std::vector<agv::Planner::Debug::ConstNodePtr>&
    expanded_nodes() const final
    {
      return expanded_nodes_;
    }

    const std::vector<agv::Planner::Debug::ConstNodePtr>&
    terminal_nodes() const final
    {
      return terminal_nodes_;
    }

    DifferentialDriveExpander::NodePtr convert(
        agv::Planner::Debug::ConstNodePtr from)
    {
      auto output = _from_debug[from];
      assert(output);

      return output;
    }

    agv::Planner::Debug::ConstNodePtr convert(
        DifferentialDriveExpander::NodePtr from)
    {
      const auto it = _to_debug.find(from);
      if (it != _to_debug.end())
        return it->second;

      std::vector<DifferentialDriveExpander::NodePtr> queue;
      queue.push_back(from);
      while (!queue.empty())
      {
        const auto node = queue.back();

        const auto parent = node->parent;
        agv::Planner::Debug::ConstNodePtr debug_parent = nullptr;
        if (parent)
        {
          const auto parent_it = _to_debug.find(parent);
          if (parent_it == _to_debug.end())
          {
            queue.push_back(parent);
            continue;
          }

          debug_parent = parent_it->second;
        }

        auto new_debug_node = std::make_shared<agv::Planner::Debug::Node>(
              agv::Planner::Debug::Node{
                debug_parent,
                RouteData::make(node->route_from_parent),
                node->remaining_cost_estimate,
                node->current_cost,
                node->waypoint,
                node->orientation,
                node->event,
                node->start_set_index
              });

        _to_debug[node] = new_debug_node;
        _from_debug[new_debug_node] = node;
        queue.pop_back();
      }

      return _to_debug[from];
    }

    agv::Planner::Debug::Node::SearchQueue queue_;
    std::vector<agv::Planner::Debug::ConstNodePtr> expanded_nodes_;
    std::vector<agv::Planner::Debug::ConstNodePtr> terminal_nodes_;
    Issues::BlockerMap blocked_nodes_;

    std::vector<agv::Planner::Start> starts_;
    agv::Planner::Goal goal_;
    agv::Planner::Options options_;

    Debugger(
        std::vector<agv::Planner::Start> starts,
        agv::Planner::Goal goal,
        agv::Planner::Options options)
    : starts_(std::move(starts)),
      goal_(std::move(goal)),
      options_(std::move(options))
    {
      // Do nothing
    }

  private:
    std::unordered_map<
        agv::Planner::Debug::ConstNodePtr,
        DifferentialDriveExpander::NodePtr> _from_debug;

    std::unordered_map<
        DifferentialDriveExpander::NodePtr,
        agv::Planner::Debug::ConstNodePtr> _to_debug;
  };

  std::unique_ptr<Cache::Debugger> debug_begin(
    const std::vector<agv::Planner::Start>& starts,
    agv::Planner::Goal goal,
    agv::Planner::Options options) final
  {
    auto debugger = std::make_unique<Debugger>(
          starts,
          std::move(goal),
          std::move(options));

    auto context = make_context(
          debugger->goal_, debugger->options_, debugger->blocked_nodes_, false);

    DifferentialDriveExpander expander(context);

    DifferentialDriveExpander::SearchQueue queue;
    expander.make_initial_nodes(
          DifferentialDriveExpander::InitialNodeArgs{starts}, queue);

    while (!queue.empty())
    {
      debugger->queue_.push(debugger->convert(queue.top()));
      queue.pop();
    }

    return debugger;
  }

  rmf_utils::optional<Plan> debug_step(Cache::Debugger& input_debugger) final
  {
    Debugger& debugger = static_cast<Debugger&>(input_debugger);

    auto top = debugger.convert(debugger.queue_.top());
    debugger.queue_.pop();
    debugger.expanded_nodes_.push_back(debugger.convert(top));

    auto context = make_context(
          debugger.goal_, debugger.options_, debugger.blocked_nodes_, false);

    DifferentialDriveExpander expander(context);
    if (expander.is_finished(top))
      return make_plan(debugger.starts_, top, context.validator);

    DifferentialDriveExpander::SearchQueue queue;
    expander.expand(top, queue);
    if (queue.empty())
      debugger.terminal_nodes_.push_back(debugger.convert(top));
    else
    {
      while (!queue.empty())
      {
        debugger.queue_.push(debugger.convert(queue.top()));
        queue.pop();
      }
    }

    return rmf_utils::nullopt;
  }

private:

  Plan make_plan(
      const std::vector<agv::Planner::Start>& starts,
      const NodePtr& solution,
      const agv::RouteValidator* validator) const
  {
    auto nodes = reconstruct_nodes(solution, validator);
    auto routes = reconstruct_routes(nodes);
    auto waypoints = reconstruct_waypoints(nodes, _graph);
    auto start_index = find_start_index(solution);

    return Plan{
      std::move(routes),
      std::move(waypoints),
      starts[start_index],
      solution->current_cost
    };
  }

  DifferentialDriveExpander::Context make_context(
      const agv::Planner::Goal& goal,
      const agv::Planner::Options& options,
      Issues::BlockerMap& blocked_nodes,
      const bool simple_lane_expansion)
  {
    const std::size_t goal_waypoint = goal.waypoint();
    const auto goal_orientation = rmf_utils::pointer_to_opt(goal.orientation());

    Heuristic& h = _heuristics.insert(
          std::make_pair(goal_waypoint, Heuristic{})).first->second;
    const bool* const interrupt_flag = options.interrupt_flag();

    return DifferentialDriveExpander::Context{
      _graph,
      _traits,
      _profile,
      options.minimum_holding_time(),
      _interpolate,
      options.validator().get(),
      goal_waypoint,
      goal_orientation,
      options.maximum_cost_estimate(),
      interrupt_flag,
      h,
      blocked_nodes,
      simple_lane_expansion
    };
  }

  agv::Planner::Configuration _config;

  const agv::Graph::Implementation& _graph;
  const agv::VehicleTraits& _traits;
  const Profile& _profile;
  const agv::Interpolate::Options::Implementation& _interpolate;

  // This maps from a goal waypoint to the cached Heuristic object that tries to
  // plan to that goal waypoint.
  using HeuristicDatabase = std::unordered_map<std::size_t, Heuristic>;
  HeuristicDatabase _heuristics;
};
} // anonymous namespace

//==============================================================================
CacheManager make_cache(agv::Planner::Configuration config)
{
  if (config.vehicle_traits().get_differential())
  {
    return CacheManager(std::make_shared<DifferentialDriveCache>(
          std::move(config)));
  }

  // *INDENT-OFF*
  throw std::runtime_error(
    "[rmf_traffic::agv::Planner] Planning utilities are currently only "
    "implemented for AGVs that use a differential drive.");
  // *INDENT-ON*
}

} // namespace planning
} // namespace internal
} // namespace rmf_traffic<|MERGE_RESOLUTION|>--- conflicted
+++ resolved
@@ -170,13 +170,7 @@
 
 //==============================================================================
 template<typename NodePtr>
-<<<<<<< HEAD
-std::vector<Route> reconstruct_routes(
-    const NodePtr& finish_node,
-    rmf_utils::optional<rmf_traffic::Duration> span = rmf_utils::nullopt)
-=======
 std::vector<NodePtr> reconstruct_nodes(const NodePtr& finish_node)
->>>>>>> 889ac9ca
 {
   NodePtr node = finish_node;
   std::vector<NodePtr> node_sequence;
@@ -344,7 +338,8 @@
 //==============================================================================
 template<typename NodePtr>
 std::vector<Route> reconstruct_routes(
-    const std::vector<NodePtr>& node_sequence)
+    const std::vector<NodePtr>& node_sequence,
+    rmf_utils::optional<rmf_traffic::Duration> span = rmf_utils::nullopt)
 {
   if (node_sequence.size() == 1)
   {
@@ -368,11 +363,10 @@
       }
 
       output.emplace_back(std::move(simple_route));
-      return output;
-    }
-
-    // When the , we should return an empty itinerary to indicate that the
-    // AGV does not need to go anywhere.
+    }
+
+    // When there is only one node, we should return an empty itinerary to 
+    // indicate that the AGV does not need to go anywhere.
     return {};
   }
 
@@ -411,7 +405,6 @@
   const std::vector<NodePtr>& node_sequence,
   const agv::Graph::Implementation& graph)
 {
-
   std::vector<agv::Plan::Waypoint> waypoints;
   for (auto it = node_sequence.rbegin(); it != node_sequence.rend(); ++it)
   {
@@ -1873,11 +1866,7 @@
       finished_rollouts.pop();
 
       schedule::Itinerary itinerary;
-<<<<<<< HEAD
-      auto routes = reconstruct_routes(node, max_span);
-=======
-      auto routes = reconstruct_routes(reconstruct_nodes(node));
->>>>>>> 889ac9ca
+      auto routes = reconstruct_routes(reconstruct_nodes(node, max_span));
       for (auto& r : routes)
       {
         assert(r.trajectory().size() > 0);
